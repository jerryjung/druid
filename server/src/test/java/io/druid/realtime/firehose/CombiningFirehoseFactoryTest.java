/*
 * Druid - a distributed column store.
 * Copyright (C) 2012, 2013, 2014  Metamarkets Group Inc.
 *
 * This program is free software; you can redistribute it and/or
 * modify it under the terms of the GNU General Public License
 * as published by the Free Software Foundation; either version 2
 * of the License, or (at your option) any later version.
 *
 * This program is distributed in the hope that it will be useful,
 * but WITHOUT ANY WARRANTY; without even the implied warranty of
 * MERCHANTABILITY or FITNESS FOR A PARTICULAR PURPOSE.  See the
 * GNU General Public License for more details.
 *
 * You should have received a copy of the GNU General Public License
 * along with this program; if not, write to the Free Software
 * Foundation, Inc., 51 Franklin Street, Fifth Floor, Boston, MA  02110-1301, USA.
 */

package io.druid.realtime.firehose;

import com.google.common.collect.Lists;
import com.metamx.common.parsers.ParseException;
import io.druid.data.input.Firehose;
import io.druid.data.input.FirehoseFactory;
import io.druid.data.input.InputRow;
import io.druid.data.input.Row;
import io.druid.data.input.impl.InputRowParser;
import io.druid.segment.realtime.firehose.CombiningFirehoseFactory;
import io.druid.utils.Runnables;
import org.joda.time.DateTime;
import org.junit.Assert;
import org.junit.Test;

import java.io.IOException;
import java.util.Arrays;
import java.util.Iterator;
import java.util.List;

public class CombiningFirehoseFactoryTest
{

  @Test
  public void testCombiningfirehose() throws IOException
  {
    List<InputRow> list1 = Arrays.asList(makeRow(1, 1), makeRow(2, 2));
    List<InputRow> list2 = Arrays.asList(makeRow(3, 3), makeRow(4, 4), makeRow(5, 5));
    FirehoseFactory combiningFactory = new CombiningFirehoseFactory(
        Arrays.<FirehoseFactory>asList(
            new ListFirehoseFactory(list1),
            new ListFirehoseFactory(list2)
        )
    );
    final Firehose firehose = combiningFactory.connect(null);
    for (int i = 1; i < 6; i++) {
      Assert.assertTrue(firehose.hasMore());
      final InputRow inputRow = firehose.nextRow();
      Assert.assertEquals(i, inputRow.getTimestampFromEpoch());
      Assert.assertEquals(i, inputRow.getFloatMetric("test"), 0);
    }
    Assert.assertFalse(firehose.hasMore());
  }

  private InputRow makeRow(final long timestamp, final float metricValue)
  {
    return new InputRow()
    {
      @Override
      public List<String> getDimensions()
      {
        return Arrays.asList("testDim");
      }

      @Override
      public long getTimestampFromEpoch()
      {
        return timestamp;
      }

      @Override
      public DateTime getTimestamp()
      {
<<<<<<< HEAD
        return new DateTime(timestamp);
      }

      @Override
      public int compareTo(Row o)
      {
        return 0;
=======
        return null;
>>>>>>> 0e0454a3
      }

      @Override
      public List<String> getDimension(String dimension)
      {
        return Lists.newArrayList();
      }

      @Override
      public float getFloatMetric(String metric)
      {
        return metricValue;
      }

      @Override
      public Object getRaw(String dimension)
      {
        return null;
      }

      @Override
      public int compareTo(Row o)
      {
        return 0;
      }
    };
  }

  public static class ListFirehoseFactory implements FirehoseFactory<InputRowParser>
  {
    private final List<InputRow> rows;

    ListFirehoseFactory(List<InputRow> rows)
    {
      this.rows = rows;
    }

    @Override
    public Firehose connect(InputRowParser inputRowParser) throws IOException, ParseException
    {
      final Iterator<InputRow> iterator = rows.iterator();
      return new Firehose()
      {
        @Override
        public boolean hasMore()
        {
          return iterator.hasNext();
        }

        @Override
        public InputRow nextRow()
        {
          return iterator.next();
        }

        @Override
        public Runnable commit()
        {
          return Runnables.getNoopRunnable();
        }

        @Override
        public void close() throws IOException
        {
          // Do nothing
        }
      };
    }

    @Override
    public InputRowParser getParser()
    {
      return null;
    }
  }
}<|MERGE_RESOLUTION|>--- conflicted
+++ resolved
@@ -80,17 +80,7 @@
       @Override
       public DateTime getTimestamp()
       {
-<<<<<<< HEAD
         return new DateTime(timestamp);
-      }
-
-      @Override
-      public int compareTo(Row o)
-      {
-        return 0;
-=======
-        return null;
->>>>>>> 0e0454a3
       }
 
       @Override
