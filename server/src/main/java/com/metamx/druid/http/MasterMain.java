/*
 * Druid - a distributed column store.
 * Copyright (C) 2012  Metamarkets Group Inc.
 *
 * This program is free software; you can redistribute it and/or
 * modify it under the terms of the GNU General Public License
 * as published by the Free Software Foundation; either version 2
 * of the License, or (at your option) any later version.
 *
 * This program is distributed in the hope that it will be useful,
 * but WITHOUT ANY WARRANTY; without even the implied warranty of
 * MERCHANTABILITY or FITNESS FOR A PARTICULAR PURPOSE.  See the
 * GNU General Public License for more details.
 *
 * You should have received a copy of the GNU General Public License
 * along with this program; if not, write to the Free Software
 * Foundation, Inc., 51 Franklin Street, Fifth Floor, Boston, MA  02110-1301, USA.
 */

package com.metamx.druid.http;

import com.google.inject.Injector;
import com.google.inject.servlet.GuiceFilter;
<<<<<<< HEAD
import com.metamx.common.lifecycle.Lifecycle;
import com.metamx.common.logger.Logger;
import com.metamx.druid.curator.CuratorModule;
import com.metamx.druid.curator.discovery.DiscoveryModule;
import com.metamx.druid.guice.CoordinatorModule;
import com.metamx.druid.guice.DbConnectorModule;
import com.metamx.druid.guice.HttpClientModule;
import com.metamx.druid.guice.JacksonConfigManagerModule;
import com.metamx.druid.guice.LifecycleModule;
import com.metamx.druid.guice.ServerModule;
import com.metamx.druid.guice.annotations.Self;
import com.metamx.druid.initialization.EmitterModule;
=======
import com.metamx.common.IAE;
import com.metamx.common.concurrent.ScheduledExecutorFactory;
import com.metamx.common.concurrent.ScheduledExecutors;
import com.metamx.common.config.Config;
import com.metamx.common.lifecycle.Lifecycle;
import com.metamx.common.logger.Logger;
import com.metamx.druid.client.BatchServerInventoryView;
import com.metamx.druid.client.ServerInventoryView;
import com.metamx.druid.client.ServerInventoryViewConfig;
import com.metamx.druid.client.SingleServerInventoryView;
import com.metamx.druid.client.indexing.IndexingServiceClient;
import com.metamx.druid.concurrent.Execs;
import com.metamx.druid.config.ConfigManager;
import com.metamx.druid.config.ConfigManagerConfig;
import com.metamx.druid.config.JacksonConfigManager;
import com.metamx.druid.curator.discovery.ServiceAnnouncer;
import com.metamx.druid.db.DatabaseRuleManager;
import com.metamx.druid.db.DatabaseRuleManagerConfig;
import com.metamx.druid.db.DatabaseSegmentManager;
import com.metamx.druid.db.DatabaseSegmentManagerConfig;
import com.metamx.druid.db.DbConnector;
import com.metamx.druid.db.DbConnectorConfig;
import com.metamx.druid.initialization.CuratorConfig;
>>>>>>> fba2bc96
import com.metamx.druid.initialization.Initialization;
import com.metamx.druid.initialization.JettyServerInitializer;
import com.metamx.druid.initialization.JettyServerModule;
import com.metamx.druid.log.LogLevelAdjuster;
import com.metamx.druid.master.DruidMaster;
import com.metamx.druid.metrics.MetricsModule;
import org.eclipse.jetty.server.Handler;
import org.eclipse.jetty.server.Server;
import org.eclipse.jetty.server.handler.DefaultHandler;
import org.eclipse.jetty.server.handler.HandlerList;
import org.eclipse.jetty.server.handler.ResourceHandler;
import org.eclipse.jetty.servlet.DefaultServlet;
import org.eclipse.jetty.servlet.FilterHolder;
import org.eclipse.jetty.servlet.ServletContextHandler;
import org.eclipse.jetty.servlet.ServletHolder;
import org.eclipse.jetty.servlets.GzipFilter;

/**
 */
public class MasterMain
{
  private static final Logger log = new Logger(MasterMain.class);

  public static void main(String[] args) throws Exception
  {
    LogLevelAdjuster.register();

<<<<<<< HEAD
    Injector injector = Initialization.makeInjector(
        new LifecycleModule().register(DruidMaster.class),
        EmitterModule.class,
        HttpClientModule.class,
        DbConnectorModule.class,
        JacksonConfigManagerModule.class,
        CuratorModule.class,
        new MetricsModule(),
        new DiscoveryModule().register(Self.class),
        ServerModule.class,
        new JettyServerModule(new MasterJettyServerInitializer())
            .addResource(InfoResource.class)
            .addResource(MasterResource.class)
            .addResource(StatusResource.class),
        CoordinatorModule.class
    );

    final Lifecycle lifecycle = injector.getInstance(Lifecycle.class);
=======
    final ObjectMapper jsonMapper = new DefaultObjectMapper();
    final Properties props = Initialization.loadProperties();
    final ConfigurationObjectFactory configFactory = Config.createFactory(props);
    final Lifecycle lifecycle = new Lifecycle();

    final HttpClientConfig.Builder httpClientConfigBuilder = HttpClientConfig.builder().withNumConnections(1);

    final String emitterTimeout = props.getProperty("druid.emitter.timeOut");
    if (emitterTimeout != null) {
      httpClientConfigBuilder.withReadTimeout(new Duration(emitterTimeout));
    }
    final HttpClient httpClient = HttpClientInit.createClient(httpClientConfigBuilder.build(), lifecycle);

    final ServiceEmitter emitter = new ServiceEmitter(
        PropUtils.getProperty(props, "druid.service"),
        PropUtils.getProperty(props, "druid.host"),
        Emitters.create(props, httpClient, jsonMapper, lifecycle)
    );
    EmittingLogger.registerEmitter(emitter);

    final ScheduledExecutorFactory scheduledExecutorFactory = ScheduledExecutors.createFactory(lifecycle);

    final ServiceDiscoveryConfig serviceDiscoveryConfig = configFactory.build(ServiceDiscoveryConfig.class);
    CuratorFramework serviceDiscoveryCuratorFramework = Initialization.makeCuratorFramework(
        serviceDiscoveryConfig,
        lifecycle
    );
    final CuratorConfig curatorConfig = configFactory.build(CuratorConfig.class);
    CuratorFramework curatorFramework = Initialization.makeCuratorFramework(
        curatorConfig,
        lifecycle
    );

    final ZkPathsConfig zkPaths = configFactory.build(ZkPathsConfig.class);

    final ExecutorService exec = Executors.newFixedThreadPool(
        1, new ThreadFactoryBuilder().setDaemon(true).setNameFormat("ServerInventoryView-%s").build()
    );

    final ServerInventoryViewConfig serverInventoryViewConfig = configFactory.build(ServerInventoryViewConfig.class);
    final String announcerType = serverInventoryViewConfig.getAnnouncerType();

    final ServerInventoryView serverInventoryView;
    if ("legacy".equalsIgnoreCase(announcerType)) {
      serverInventoryView = new SingleServerInventoryView(
          serverInventoryViewConfig,
          zkPaths,
          curatorFramework,
          exec,
          jsonMapper
      );
    } else if ("batch".equalsIgnoreCase(announcerType)) {
      serverInventoryView = new BatchServerInventoryView(
          serverInventoryViewConfig,
          zkPaths,
          curatorFramework,
          exec,
          jsonMapper
      );
    } else {
      throw new IAE("Unknown type %s", announcerType);
    }

    lifecycle.addManagedInstance(serverInventoryView);

    final DbConnectorConfig dbConnectorConfig = configFactory.build(DbConnectorConfig.class);
    final DatabaseRuleManagerConfig databaseRuleManagerConfig = configFactory.build(DatabaseRuleManagerConfig.class);
    final DBI dbi = new DbConnector(dbConnectorConfig).getDBI();
    DbConnector.createSegmentTable(dbi, PropUtils.getProperty(props, "druid.database.segmentTable"));
    DbConnector.createRuleTable(dbi, PropUtils.getProperty(props, "druid.database.ruleTable"));
    DatabaseRuleManager.createDefaultRule(
        dbi, databaseRuleManagerConfig.getRuleTable(), databaseRuleManagerConfig.getDefaultDatasource(), jsonMapper
    );

    final DatabaseSegmentManager databaseSegmentManager = new DatabaseSegmentManager(
        jsonMapper,
        scheduledExecutorFactory.create(1, "DatabaseSegmentManager-Exec--%d"),
        configFactory.build(DatabaseSegmentManagerConfig.class),
        dbi
    );
    final DatabaseRuleManager databaseRuleManager = new DatabaseRuleManager(
        jsonMapper,
        scheduledExecutorFactory.create(1, "DatabaseRuleManager-Exec--%d"),
        databaseRuleManagerConfig,
        dbi
    );

    final ScheduledExecutorService globalScheduledExec = scheduledExecutorFactory.create(1, "Global--%d");
    final List<Monitor> monitors = Lists.newArrayList();
    monitors.add(new JvmMonitor());
    if (Boolean.parseBoolean(props.getProperty("druid.monitoring.monitorSystem", "false"))) {
      monitors.add(new SysMonitor());
    }

    final MonitorScheduler healthMonitor = new MonitorScheduler(
        configFactory.build(MonitorSchedulerConfig.class),
        globalScheduledExec,
        emitter,
        monitors
    );
    lifecycle.addManagedInstance(healthMonitor);

    final DruidMasterConfig druidMasterConfig = configFactory.build(DruidMasterConfig.class);

    final ServiceDiscovery serviceDiscovery = Initialization.makeServiceDiscoveryClient(
        serviceDiscoveryCuratorFramework,
        serviceDiscoveryConfig,
        lifecycle
    );
    final ServiceAnnouncer serviceAnnouncer = Initialization.makeServiceAnnouncer(
        serviceDiscoveryConfig, serviceDiscovery
    );
    Initialization.announceDefaultService(serviceDiscoveryConfig, serviceAnnouncer, lifecycle);

    ServiceProvider serviceProvider = null;
    if (druidMasterConfig.getMergerServiceName() != null) {
      serviceProvider = Initialization.makeServiceProvider(
          druidMasterConfig.getMergerServiceName(),
          serviceDiscovery,
          lifecycle
      );
    }
    IndexingServiceClient indexingServiceClient = new IndexingServiceClient(httpClient, jsonMapper, serviceProvider);

    final ConfigManagerConfig configManagerConfig = configFactory.build(ConfigManagerConfig.class);
    DbConnector.createConfigTable(dbi, configManagerConfig.getConfigTable());
    JacksonConfigManager configManager = new JacksonConfigManager(
        new ConfigManager(dbi, configManagerConfig), jsonMapper
    );

    final LoadQueueTaskMaster taskMaster = new LoadQueueTaskMaster(
        curatorFramework,
        jsonMapper,
        scheduledExecutorFactory.create(1, "Master-PeonExec--%d"),
        druidMasterConfig
    );

    final DruidMaster master = new DruidMaster(
        druidMasterConfig,
        zkPaths,
        configManager,
        databaseSegmentManager,
        serverInventoryView,
        databaseRuleManager,
        curatorFramework,
        emitter,
        scheduledExecutorFactory,
        indexingServiceClient,
        taskMaster
    );
    lifecycle.addManagedInstance(master);
>>>>>>> fba2bc96

    try {
      lifecycle.start();
    }
    catch (Throwable t) {
      log.error(t, "Error when starting up.  Failing.");
      System.exit(1);
    }

    lifecycle.join();
  }

  private static class MasterJettyServerInitializer implements JettyServerInitializer
  {
    @Override
    public void initialize(Server server, Injector injector)
    {
      ResourceHandler resourceHandler = new ResourceHandler();
      resourceHandler.setResourceBase(MasterMain.class.getClassLoader().getResource("static").toExternalForm());

      final ServletContextHandler root = new ServletContextHandler(ServletContextHandler.SESSIONS);
      root.setContextPath("/");

      HandlerList handlerList = new HandlerList();
      handlerList.setHandlers(new Handler[]{resourceHandler, root, new DefaultHandler()});
      server.setHandler(handlerList);

      root.addServlet(new ServletHolder(new DefaultServlet()), "/*");
      root.addFilter(GzipFilter.class, "/*", null);
      root.addFilter(new FilterHolder(injector.getInstance(RedirectFilter.class)), "/*", null);
      root.addFilter(GuiceFilter.class, "/*", null);
    }
  }
}<|MERGE_RESOLUTION|>--- conflicted
+++ resolved
@@ -21,7 +21,10 @@
 
 import com.google.inject.Injector;
 import com.google.inject.servlet.GuiceFilter;
-<<<<<<< HEAD
+import com.metamx.common.IAE;
+import com.metamx.common.concurrent.ScheduledExecutorFactory;
+import com.metamx.common.concurrent.ScheduledExecutors;
+import com.metamx.common.config.Config;
 import com.metamx.common.lifecycle.Lifecycle;
 import com.metamx.common.logger.Logger;
 import com.metamx.druid.curator.CuratorModule;
@@ -34,13 +37,6 @@
 import com.metamx.druid.guice.ServerModule;
 import com.metamx.druid.guice.annotations.Self;
 import com.metamx.druid.initialization.EmitterModule;
-=======
-import com.metamx.common.IAE;
-import com.metamx.common.concurrent.ScheduledExecutorFactory;
-import com.metamx.common.concurrent.ScheduledExecutors;
-import com.metamx.common.config.Config;
-import com.metamx.common.lifecycle.Lifecycle;
-import com.metamx.common.logger.Logger;
 import com.metamx.druid.client.BatchServerInventoryView;
 import com.metamx.druid.client.ServerInventoryView;
 import com.metamx.druid.client.ServerInventoryViewConfig;
@@ -58,7 +54,6 @@
 import com.metamx.druid.db.DbConnector;
 import com.metamx.druid.db.DbConnectorConfig;
 import com.metamx.druid.initialization.CuratorConfig;
->>>>>>> fba2bc96
 import com.metamx.druid.initialization.Initialization;
 import com.metamx.druid.initialization.JettyServerInitializer;
 import com.metamx.druid.initialization.JettyServerModule;
@@ -86,7 +81,6 @@
   {
     LogLevelAdjuster.register();
 
-<<<<<<< HEAD
     Injector injector = Initialization.makeInjector(
         new LifecycleModule().register(DruidMaster.class),
         EmitterModule.class,
@@ -105,159 +99,6 @@
     );
 
     final Lifecycle lifecycle = injector.getInstance(Lifecycle.class);
-=======
-    final ObjectMapper jsonMapper = new DefaultObjectMapper();
-    final Properties props = Initialization.loadProperties();
-    final ConfigurationObjectFactory configFactory = Config.createFactory(props);
-    final Lifecycle lifecycle = new Lifecycle();
-
-    final HttpClientConfig.Builder httpClientConfigBuilder = HttpClientConfig.builder().withNumConnections(1);
-
-    final String emitterTimeout = props.getProperty("druid.emitter.timeOut");
-    if (emitterTimeout != null) {
-      httpClientConfigBuilder.withReadTimeout(new Duration(emitterTimeout));
-    }
-    final HttpClient httpClient = HttpClientInit.createClient(httpClientConfigBuilder.build(), lifecycle);
-
-    final ServiceEmitter emitter = new ServiceEmitter(
-        PropUtils.getProperty(props, "druid.service"),
-        PropUtils.getProperty(props, "druid.host"),
-        Emitters.create(props, httpClient, jsonMapper, lifecycle)
-    );
-    EmittingLogger.registerEmitter(emitter);
-
-    final ScheduledExecutorFactory scheduledExecutorFactory = ScheduledExecutors.createFactory(lifecycle);
-
-    final ServiceDiscoveryConfig serviceDiscoveryConfig = configFactory.build(ServiceDiscoveryConfig.class);
-    CuratorFramework serviceDiscoveryCuratorFramework = Initialization.makeCuratorFramework(
-        serviceDiscoveryConfig,
-        lifecycle
-    );
-    final CuratorConfig curatorConfig = configFactory.build(CuratorConfig.class);
-    CuratorFramework curatorFramework = Initialization.makeCuratorFramework(
-        curatorConfig,
-        lifecycle
-    );
-
-    final ZkPathsConfig zkPaths = configFactory.build(ZkPathsConfig.class);
-
-    final ExecutorService exec = Executors.newFixedThreadPool(
-        1, new ThreadFactoryBuilder().setDaemon(true).setNameFormat("ServerInventoryView-%s").build()
-    );
-
-    final ServerInventoryViewConfig serverInventoryViewConfig = configFactory.build(ServerInventoryViewConfig.class);
-    final String announcerType = serverInventoryViewConfig.getAnnouncerType();
-
-    final ServerInventoryView serverInventoryView;
-    if ("legacy".equalsIgnoreCase(announcerType)) {
-      serverInventoryView = new SingleServerInventoryView(
-          serverInventoryViewConfig,
-          zkPaths,
-          curatorFramework,
-          exec,
-          jsonMapper
-      );
-    } else if ("batch".equalsIgnoreCase(announcerType)) {
-      serverInventoryView = new BatchServerInventoryView(
-          serverInventoryViewConfig,
-          zkPaths,
-          curatorFramework,
-          exec,
-          jsonMapper
-      );
-    } else {
-      throw new IAE("Unknown type %s", announcerType);
-    }
-
-    lifecycle.addManagedInstance(serverInventoryView);
-
-    final DbConnectorConfig dbConnectorConfig = configFactory.build(DbConnectorConfig.class);
-    final DatabaseRuleManagerConfig databaseRuleManagerConfig = configFactory.build(DatabaseRuleManagerConfig.class);
-    final DBI dbi = new DbConnector(dbConnectorConfig).getDBI();
-    DbConnector.createSegmentTable(dbi, PropUtils.getProperty(props, "druid.database.segmentTable"));
-    DbConnector.createRuleTable(dbi, PropUtils.getProperty(props, "druid.database.ruleTable"));
-    DatabaseRuleManager.createDefaultRule(
-        dbi, databaseRuleManagerConfig.getRuleTable(), databaseRuleManagerConfig.getDefaultDatasource(), jsonMapper
-    );
-
-    final DatabaseSegmentManager databaseSegmentManager = new DatabaseSegmentManager(
-        jsonMapper,
-        scheduledExecutorFactory.create(1, "DatabaseSegmentManager-Exec--%d"),
-        configFactory.build(DatabaseSegmentManagerConfig.class),
-        dbi
-    );
-    final DatabaseRuleManager databaseRuleManager = new DatabaseRuleManager(
-        jsonMapper,
-        scheduledExecutorFactory.create(1, "DatabaseRuleManager-Exec--%d"),
-        databaseRuleManagerConfig,
-        dbi
-    );
-
-    final ScheduledExecutorService globalScheduledExec = scheduledExecutorFactory.create(1, "Global--%d");
-    final List<Monitor> monitors = Lists.newArrayList();
-    monitors.add(new JvmMonitor());
-    if (Boolean.parseBoolean(props.getProperty("druid.monitoring.monitorSystem", "false"))) {
-      monitors.add(new SysMonitor());
-    }
-
-    final MonitorScheduler healthMonitor = new MonitorScheduler(
-        configFactory.build(MonitorSchedulerConfig.class),
-        globalScheduledExec,
-        emitter,
-        monitors
-    );
-    lifecycle.addManagedInstance(healthMonitor);
-
-    final DruidMasterConfig druidMasterConfig = configFactory.build(DruidMasterConfig.class);
-
-    final ServiceDiscovery serviceDiscovery = Initialization.makeServiceDiscoveryClient(
-        serviceDiscoveryCuratorFramework,
-        serviceDiscoveryConfig,
-        lifecycle
-    );
-    final ServiceAnnouncer serviceAnnouncer = Initialization.makeServiceAnnouncer(
-        serviceDiscoveryConfig, serviceDiscovery
-    );
-    Initialization.announceDefaultService(serviceDiscoveryConfig, serviceAnnouncer, lifecycle);
-
-    ServiceProvider serviceProvider = null;
-    if (druidMasterConfig.getMergerServiceName() != null) {
-      serviceProvider = Initialization.makeServiceProvider(
-          druidMasterConfig.getMergerServiceName(),
-          serviceDiscovery,
-          lifecycle
-      );
-    }
-    IndexingServiceClient indexingServiceClient = new IndexingServiceClient(httpClient, jsonMapper, serviceProvider);
-
-    final ConfigManagerConfig configManagerConfig = configFactory.build(ConfigManagerConfig.class);
-    DbConnector.createConfigTable(dbi, configManagerConfig.getConfigTable());
-    JacksonConfigManager configManager = new JacksonConfigManager(
-        new ConfigManager(dbi, configManagerConfig), jsonMapper
-    );
-
-    final LoadQueueTaskMaster taskMaster = new LoadQueueTaskMaster(
-        curatorFramework,
-        jsonMapper,
-        scheduledExecutorFactory.create(1, "Master-PeonExec--%d"),
-        druidMasterConfig
-    );
-
-    final DruidMaster master = new DruidMaster(
-        druidMasterConfig,
-        zkPaths,
-        configManager,
-        databaseSegmentManager,
-        serverInventoryView,
-        databaseRuleManager,
-        curatorFramework,
-        emitter,
-        scheduledExecutorFactory,
-        indexingServiceClient,
-        taskMaster
-    );
-    lifecycle.addManagedInstance(master);
->>>>>>> fba2bc96
 
     try {
       lifecycle.start();
